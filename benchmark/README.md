--- conflicted
+++ resolved
@@ -36,17 +36,6 @@
 - Configures optimal NCCL parameters for IB/RDMA
 - Sets appropriate HCA device ordering
 
-<<<<<<< HEAD
-## Runtime Cluster Configuration
-
-This directory also contains an example of configuring the cluster definition at runtime in [modal_train_runtime_cfg.py](./modal_train_runtime_cfg.py). To run the NCCL bandwidth benchmark on a 2-node 8xB200 cluster:
-
-```bash
-python modal_train_runtime_cfg.py 2 8 --gpu-type B200
-```
-
-The `--gpu-type` parameter can be any of `H100`, `H200`, or `B200`.
-=======
 ## EFA Support
 
 Modal can schedule RDMA-enabled workloads on instances with AWS EFA enabled. Enabling EFA
@@ -65,4 +54,13 @@
 ```bash
 modal run modal_train_efa.py::run_benchmark_efa
 ```
->>>>>>> 50d02154
+
+## Runtime Cluster Configuration
+
+This directory also contains an example of configuring the cluster definition at runtime in [modal_train_runtime_cfg.py](./modal_train_runtime_cfg.py). To run the NCCL bandwidth benchmark on a 2-node 8xB200 cluster:
+
+```bash
+python modal_train_runtime_cfg.py 2 8 --gpu-type B200
+```
+
+The `--gpu-type` parameter can be any of `H100`, `H200`, or `B200`.